// Copyright The OpenTelemetry Authors
//
// Licensed under the Apache License, Version 2.0 (the "License");
// you may not use this file except in compliance with the License.
// You may obtain a copy of the License at
//
//       http://www.apache.org/licenses/LICENSE-2.0
//
// Unless required by applicable law or agreed to in writing, software
// distributed under the License is distributed on an "AS IS" BASIS,
// WITHOUT WARRANTIES OR CONDITIONS OF ANY KIND, either express or implied.
// See the License for the specific language governing permissions and
// limitations under the License.

package azuredataexplorerexporter // import "github.com/open-telemetry/opentelemetry-collector-contrib/exporter/azuredataexplorerexporter"

import (
	"bytes"
	"context"
	"fmt"
	"strings"

	"github.com/Azure/azure-kusto-go/kusto"
	"github.com/Azure/azure-kusto-go/kusto/data/errors"
	"github.com/Azure/azure-kusto-go/kusto/ingest"
	"github.com/Azure/go-autorest/autorest/azure/auth"
	jsoniter "github.com/json-iterator/go"
	"go.opentelemetry.io/collector/pdata/plog"
	"go.opentelemetry.io/collector/pdata/pmetric"
	"go.opentelemetry.io/collector/pdata/ptrace"
	"go.uber.org/zap"
)

// adxDataProducer uses the ADX client to perform ingestion
type adxDataProducer struct {
	client        *kusto.Client       // client for logs , traces and metrics
	managedingest *ingest.Managed     // managed ingestion for  logs, traces and metrics
	queuedingest  *ingest.Ingestion   // queued ingestion for  logs, traces and metrics
	ingestoptions []ingest.FileOption // Options for the ingestion
	logger        *zap.Logger         // Loggers for tracing the flow
}

<<<<<<< HEAD
func (e *adxMetricsProducer) metricsDataPusher(_ context.Context, metrics pmetric.Metrics) error {
	resourceMetric := metrics.ResourceMetrics()
	metricsByteArray := make([]byte, 0)
	nextline := []byte("\n")
	for i := 0; i < resourceMetric.Len(); i++ {
		res := resourceMetric.At(i).Resource()
		scopeMetrics := resourceMetric.At(i).ScopeMetrics()
		for j := 0; j < scopeMetrics.Len(); j++ {
			metrics := scopeMetrics.At(j).Metrics()
			for k := 0; k < metrics.Len(); k++ {
				transformedadxmetrics := mapToAdxMetric(res, metrics.At(k), e.logger)
				for tm := 0; tm < len(transformedadxmetrics); tm++ {
					adxmetricjsonbytes, err := jsoniter.Marshal(transformedadxmetrics[tm])
					adxmetricjsonbytes = append(adxmetricjsonbytes, nextline...)
					if err != nil {
						e.logger.Error("Error performing serialization of data.", zap.Error(err))
					}
					metricsByteArray = append(metricsByteArray, adxmetricjsonbytes...)

				}
				if len(metricsByteArray) != 0 {
					if err := e.ingestData(metricsByteArray); err != nil {
						return err
					}
					metricsByteArray = metricsByteArray[:0]
				}
			}
		}
	}
	return nil
}

func (e *adxMetricsProducer) logsDataPusher(ctx context.Context, logData plog.Logs) error {
	resourceLogs := logData.ResourceLogs()
	logsArray := make([]byte, 0)
	nextline := []byte("\n")
	for i := 0; i < resourceLogs.Len(); i++ {
		resource := resourceLogs.At(i)
		scopeLogs := resourceLogs.At(i).ScopeLogs()
		for j := 0; j < scopeLogs.Len(); j++ {
			scope := scopeLogs.At(j)
			logs := scopeLogs.At(j).LogRecords()

			for k := 0; k < logs.Len(); k++ {
				logData := logs.At(k)
				transformedAdxLog := mapToAdxLog(resource.Resource(), scope.Scope(), logData, e.logger)
				adxLogJsonBytes, err := jsoniter.Marshal(transformedAdxLog)
				adxLogJsonBytes = append(adxLogJsonBytes, nextline...)
				if err != nil {
					e.logger.Error("Error performing serialization of data.", zap.Error(err))
				}
				logsArray = append(logsArray, adxLogJsonBytes...)

			}
			if len(logsArray) != 0 {
				if err := e.ingestData(logsArray); err != nil {
					return err
				}
				logsArray = logsArray[:0]
			}
		}
	}
	return nil
}

func (e *adxMetricsProducer) tracesDataPusher(ctx context.Context, traceData ptrace.Traces) error {
	resourceSpans := traceData.ResourceSpans()
	spanDataArray := make([]byte, 0)
	nextline := []byte("\n")
	for i := 0; i < resourceSpans.Len(); i++ {
		resource := resourceSpans.At(i)
		ScopeSpans := resourceSpans.At(i).ScopeSpans()
		for j := 0; j < ScopeSpans.Len(); j++ {
			scope := ScopeSpans.At(j)
			spans := ScopeSpans.At(j).Spans()

			for k := 0; k < spans.Len(); k++ {
				spanData := spans.At(k)
				transformedAdxTrace := mapToAdxTrace(resource.Resource(), scope.Scope(), spanData, e.logger)
				adxTraceJsonBytes, err := jsoniter.Marshal(transformedAdxTrace)
				adxTraceJsonBytes = append(adxTraceJsonBytes, nextline...)
				if err != nil {
					e.logger.Error("Error performing serialization of data.", zap.Error(err))
				}
				spanDataArray = append(spanDataArray, adxTraceJsonBytes...)

			}
			if len(spanDataArray) != 0 {
				if err := e.ingestData(spanDataArray); err != nil {
					return err
				}
				spanDataArray = spanDataArray[:0]
			}
=======
var nextline = []byte("\n")

// given the full metrics , extract each metric , resource attributes and scope attributes. Individual metric mapping is sent on to metricdata mapping
func (e *adxDataProducer) metricsDataPusher(ctx context.Context, metrics pmetric.Metrics) error {
	metricsbytearray := make([]byte, 0)
	transformedadxmetrics, err := rawMetricsToAdxMetrics(ctx, metrics, e.logger)
	if err != nil {
		e.logger.Error("Error transforming metrics to ADX metric format.", zap.Error(err))
		return err
	}
	// Since the transform succeeded ,  using the option for ingestion ingest the data into ADX
	for tm := 0; tm < len(transformedadxmetrics); tm++ {
		adxmetricjsonbytes, err := jsoniter.Marshal(transformedadxmetrics[tm])
		if err != nil {
			e.logger.Error("Error performing serialization of data.", zap.Error(err))
		}
		metricsbytearray = bytes.Join([][]byte{metricsbytearray, adxmetricjsonbytes}, nextline)
	}
	if len(metricsbytearray) != 0 {
		if err := e.ingestData(metricsbytearray); err != nil {
			return err
>>>>>>> ab5d5b86
		}
	}
	metricsflushed := len(transformedadxmetrics)
	e.logger.Sugar().Infof("Flushing %d metrics to sink", metricsflushed)
	return nil
}

<<<<<<< HEAD
func (e *adxMetricsProducer) ingestData(b []byte) error {

	ingestreader := bytes.NewReader(b)
=======
func (e *adxDataProducer) ingestData(b []byte) error {

	ingestreader := bytes.NewReader(b)

	// Either of the ingestion pilicy will be present according to the configuration provided, other will be nil
>>>>>>> ab5d5b86
	if e.managedingest != nil {
		if _, err := e.managedingest.FromReader(context.Background(), ingestreader, e.ingestoptions...); err != nil {
			e.logger.Error("Error performing managed data ingestion.", zap.Error(err))
			return err
		}
	} else {
		if _, err := e.queuedingest.FromReader(context.Background(), ingestreader, e.ingestoptions...); err != nil {
			e.logger.Error("Error performing queued data ingestion.", zap.Error(err))
			return err
		}
	}
	return nil
}

<<<<<<< HEAD
func (amp *adxMetricsProducer) Close(context.Context) error {
	return amp.managedingest.Close()
=======
func (amp *adxDataProducer) Close(context.Context) error {

	var err error
	err = amp.managedingest.Close()
	err2 := amp.client.Close()
	if err == nil {
		err = err2
	} else {
		err = errors.GetCombinedError(err, err2)
	}
	return err
>>>>>>> ab5d5b86
}

/*
Create a metric exporter. The metric exporter instantiates a client , creates the ingester and then sends data through it
*/
func newExporter(config *Config, logger *zap.Logger, telemetrydatatype int) (*adxDataProducer, error) {
	tablename := getTableName(config, telemetrydatatype)
	metricclient, err := buildAdxClient(config)

	if err != nil {
		return nil, err
	}

	var managedingest *ingest.Managed
	var queuedingest *ingest.Ingestion

	// The exporter could be configured to run in either modes. Using managedstreaming or batched queueing
	if strings.ToLower(config.IngestionType) == managedingesttype {
		mi, err := createManagedStreamingIngester(config, metricclient, tablename)
		if err != nil {
			return nil, err
		}

		managedingest = mi
		queuedingest = nil
		err = nil
	} else {
		qi, err := createQueuedIngester(config, metricclient, tablename)
		if err != nil {
			return nil, err
		}
		managedingest = nil
		queuedingest = qi
		err = nil
	}
	ingestoptions := make([]ingest.FileOption, 2)
	ingestoptions[0] = ingest.FileFormat(ingest.JSON)
	// Expect that this mapping is already existent
	ingestoptions[1] = ingest.IngestionMappingRef(fmt.Sprintf("%s_mapping", strings.ToLower(tablename)), ingest.JSON)
	return &adxDataProducer{
		client:        metricclient,
		managedingest: managedingest,
		queuedingest:  queuedingest,
		ingestoptions: ingestoptions,
		logger:        logger,
	}, nil

}

/*
Create a Logs exporter. The Log exporter instantiates a client , creates the ingester and then sends data through it
*/
func newLogsExporter(config *Config, logger *zap.Logger) (*adxMetricsProducer, error) {
	logclient, err := buildAdxClient(config)

	if err != nil {
		return nil, err
	}

	var managedingest *ingest.Managed
	var queuedingest *ingest.Ingestion

	// The exporter could be configured to run in either modes. Using managedstreaming or batched queueing
	if strings.ToLower(config.IngestionType) == managedingesttype {
		mi, err := createManagedStreamingIngester(config, logclient, config.RawLogTable)
		if err != nil {
			return nil, err
		}

		managedingest = mi
		queuedingest = nil
		err = nil
	} else {
		qi, err := createQueuedIngester(config, logclient, config.RawLogTable)
		if err != nil {
			return nil, err
		}
		managedingest = nil
		queuedingest = qi
		err = nil
	}
	ingestoptions := make([]ingest.FileOption, 2)
	ingestoptions[0] = ingest.FileFormat(ingest.JSON)
	// Expect that this mapping is alreay existent
	ingestoptions[1] = ingest.IngestionMappingRef(fmt.Sprintf("%s_mapping", strings.ToLower(config.RawLogTable)), ingest.JSON)
	return &adxMetricsProducer{
		client:        logclient,
		managedingest: managedingest,
		queuedingest:  queuedingest,
		ingestoptions: ingestoptions,
		logger:        logger,
	}, nil

}

/*
Create a Traces exporter. The Traces exporter instantiates a client , creates the ingester and then sends data through it
*/
func newTracesExporter(config *Config, logger *zap.Logger) (*adxMetricsProducer, error) {
	traceClient, err := buildAdxClient(config)

	if err != nil {
		return nil, err
	}

	var managedingest *ingest.Managed
	var queuedingest *ingest.Ingestion

	// The exporter could be configured to run in either modes. Using managedstreaming or batched queueing
	if strings.ToLower(config.IngestionType) == managedingesttype {
		mi, err := createManagedStreamingIngester(config, traceClient, config.RawTraceTable)
		if err != nil {
			return nil, err
		}

		managedingest = mi
		queuedingest = nil
		err = nil
	} else {
		qi, err := createQueuedIngester(config, traceClient, config.RawTraceTable)
		if err != nil {
			return nil, err
		}
		managedingest = nil
		queuedingest = qi
		err = nil
	}
	ingestoptions := make([]ingest.FileOption, 2)
	ingestoptions[0] = ingest.FileFormat(ingest.JSON)
	// Expect that this mapping is alreay existent
	ingestoptions[1] = ingest.IngestionMappingRef(fmt.Sprintf("%s_mapping", strings.ToLower(config.RawTraceTable)), ingest.JSON)
	return &adxMetricsProducer{
		client:        traceClient,
		managedingest: managedingest,
		queuedingest:  queuedingest,
		ingestoptions: ingestoptions,
		logger:        logger,
	}, nil

}

/**
Common functions that are used by all the 3 parts of OTEL , namely Traces , Logs and Metrics
*/

func buildAdxClient(config *Config) (*kusto.Client, error) {
	authorizer := kusto.Authorization{
		Config: auth.NewClientCredentialsConfig(config.ClientId,
			config.ClientSecret, config.TenantId),
	}
	client, err := kusto.New(config.ClusterName, authorizer)
	return client, err
}

// Depending on the table , create seperate ingesters
func createManagedStreamingIngester(config *Config, adxclient *kusto.Client, tablename string) (*ingest.Managed, error) {
	//ingestoptions[1] = ingest.IngestionMappingRef(fmt.Sprintf("%s_mapping", strings.ToLower(config.RawMetricTable)), ingest.MultiJSON)
	ingester, err := ingest.NewManaged(adxclient, config.Database, tablename)
	return ingester, err
}

// A queued ingester in case that is provided as the config option
func createQueuedIngester(config *Config, adxclient *kusto.Client, tablename string) (*ingest.Ingestion, error) {
	//ingestoptions[1] = ingest.IngestionMappingRef(fmt.Sprintf("%s_mapping", strings.ToLower(config.RawMetricTable)), ingest.MultiJSON)
	ingester, err := ingest.New(adxclient, config.Database, tablename)
	return ingester, err
}

func getTableName(config *Config, telemetrydatatype int) string {
	switch telemetrydatatype {
	case MetricsType:
		return config.RawMetricTable
	}
	return "unknown"
}<|MERGE_RESOLUTION|>--- conflicted
+++ resolved
@@ -25,9 +25,7 @@
 	"github.com/Azure/azure-kusto-go/kusto/ingest"
 	"github.com/Azure/go-autorest/autorest/azure/auth"
 	jsoniter "github.com/json-iterator/go"
-	"go.opentelemetry.io/collector/pdata/plog"
 	"go.opentelemetry.io/collector/pdata/pmetric"
-	"go.opentelemetry.io/collector/pdata/ptrace"
 	"go.uber.org/zap"
 )
 
@@ -40,101 +38,6 @@
 	logger        *zap.Logger         // Loggers for tracing the flow
 }
 
-<<<<<<< HEAD
-func (e *adxMetricsProducer) metricsDataPusher(_ context.Context, metrics pmetric.Metrics) error {
-	resourceMetric := metrics.ResourceMetrics()
-	metricsByteArray := make([]byte, 0)
-	nextline := []byte("\n")
-	for i := 0; i < resourceMetric.Len(); i++ {
-		res := resourceMetric.At(i).Resource()
-		scopeMetrics := resourceMetric.At(i).ScopeMetrics()
-		for j := 0; j < scopeMetrics.Len(); j++ {
-			metrics := scopeMetrics.At(j).Metrics()
-			for k := 0; k < metrics.Len(); k++ {
-				transformedadxmetrics := mapToAdxMetric(res, metrics.At(k), e.logger)
-				for tm := 0; tm < len(transformedadxmetrics); tm++ {
-					adxmetricjsonbytes, err := jsoniter.Marshal(transformedadxmetrics[tm])
-					adxmetricjsonbytes = append(adxmetricjsonbytes, nextline...)
-					if err != nil {
-						e.logger.Error("Error performing serialization of data.", zap.Error(err))
-					}
-					metricsByteArray = append(metricsByteArray, adxmetricjsonbytes...)
-
-				}
-				if len(metricsByteArray) != 0 {
-					if err := e.ingestData(metricsByteArray); err != nil {
-						return err
-					}
-					metricsByteArray = metricsByteArray[:0]
-				}
-			}
-		}
-	}
-	return nil
-}
-
-func (e *adxMetricsProducer) logsDataPusher(ctx context.Context, logData plog.Logs) error {
-	resourceLogs := logData.ResourceLogs()
-	logsArray := make([]byte, 0)
-	nextline := []byte("\n")
-	for i := 0; i < resourceLogs.Len(); i++ {
-		resource := resourceLogs.At(i)
-		scopeLogs := resourceLogs.At(i).ScopeLogs()
-		for j := 0; j < scopeLogs.Len(); j++ {
-			scope := scopeLogs.At(j)
-			logs := scopeLogs.At(j).LogRecords()
-
-			for k := 0; k < logs.Len(); k++ {
-				logData := logs.At(k)
-				transformedAdxLog := mapToAdxLog(resource.Resource(), scope.Scope(), logData, e.logger)
-				adxLogJsonBytes, err := jsoniter.Marshal(transformedAdxLog)
-				adxLogJsonBytes = append(adxLogJsonBytes, nextline...)
-				if err != nil {
-					e.logger.Error("Error performing serialization of data.", zap.Error(err))
-				}
-				logsArray = append(logsArray, adxLogJsonBytes...)
-
-			}
-			if len(logsArray) != 0 {
-				if err := e.ingestData(logsArray); err != nil {
-					return err
-				}
-				logsArray = logsArray[:0]
-			}
-		}
-	}
-	return nil
-}
-
-func (e *adxMetricsProducer) tracesDataPusher(ctx context.Context, traceData ptrace.Traces) error {
-	resourceSpans := traceData.ResourceSpans()
-	spanDataArray := make([]byte, 0)
-	nextline := []byte("\n")
-	for i := 0; i < resourceSpans.Len(); i++ {
-		resource := resourceSpans.At(i)
-		ScopeSpans := resourceSpans.At(i).ScopeSpans()
-		for j := 0; j < ScopeSpans.Len(); j++ {
-			scope := ScopeSpans.At(j)
-			spans := ScopeSpans.At(j).Spans()
-
-			for k := 0; k < spans.Len(); k++ {
-				spanData := spans.At(k)
-				transformedAdxTrace := mapToAdxTrace(resource.Resource(), scope.Scope(), spanData, e.logger)
-				adxTraceJsonBytes, err := jsoniter.Marshal(transformedAdxTrace)
-				adxTraceJsonBytes = append(adxTraceJsonBytes, nextline...)
-				if err != nil {
-					e.logger.Error("Error performing serialization of data.", zap.Error(err))
-				}
-				spanDataArray = append(spanDataArray, adxTraceJsonBytes...)
-
-			}
-			if len(spanDataArray) != 0 {
-				if err := e.ingestData(spanDataArray); err != nil {
-					return err
-				}
-				spanDataArray = spanDataArray[:0]
-			}
-=======
 var nextline = []byte("\n")
 
 // given the full metrics , extract each metric , resource attributes and scope attributes. Individual metric mapping is sent on to metricdata mapping
@@ -156,7 +59,6 @@
 	if len(metricsbytearray) != 0 {
 		if err := e.ingestData(metricsbytearray); err != nil {
 			return err
->>>>>>> ab5d5b86
 		}
 	}
 	metricsflushed := len(transformedadxmetrics)
@@ -164,17 +66,11 @@
 	return nil
 }
 
-<<<<<<< HEAD
-func (e *adxMetricsProducer) ingestData(b []byte) error {
+func (e *adxDataProducer) ingestData(b []byte) error {
 
 	ingestreader := bytes.NewReader(b)
-=======
-func (e *adxDataProducer) ingestData(b []byte) error {
-
-	ingestreader := bytes.NewReader(b)
 
 	// Either of the ingestion pilicy will be present according to the configuration provided, other will be nil
->>>>>>> ab5d5b86
 	if e.managedingest != nil {
 		if _, err := e.managedingest.FromReader(context.Background(), ingestreader, e.ingestoptions...); err != nil {
 			e.logger.Error("Error performing managed data ingestion.", zap.Error(err))
@@ -189,10 +85,6 @@
 	return nil
 }
 
-<<<<<<< HEAD
-func (amp *adxMetricsProducer) Close(context.Context) error {
-	return amp.managedingest.Close()
-=======
 func (amp *adxDataProducer) Close(context.Context) error {
 
 	var err error
@@ -204,7 +96,6 @@
 		err = errors.GetCombinedError(err, err2)
 	}
 	return err
->>>>>>> ab5d5b86
 }
 
 /*
