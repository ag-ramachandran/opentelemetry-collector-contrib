--- conflicted
+++ resolved
@@ -26,7 +26,6 @@
 
 	"github.com/stretchr/testify/assert"
 	"go.opentelemetry.io/collector/pdata/pcommon"
-	"go.opentelemetry.io/collector/pdata/plog"
 	"go.opentelemetry.io/collector/pdata/pmetric"
 	"go.uber.org/zap/zaptest"
 )
@@ -67,17 +66,6 @@
 	//kustoclient.Query(context.Background(), "testDB", stmt)
 }
 
-<<<<<<< HEAD
-func TestLogsDataPusher(t *testing.T) {
-	logger := zaptest.NewLogger(t)
-	kustoclient := kusto.NewMockClient()
-	ingestoptions := make([]ingest.FileOption, 2)
-	ingestoptions[0] = ingest.FileFormat(ingest.JSON)
-	ingestoptions[1] = ingest.IngestionMappingRef(fmt.Sprintf("%s_mapping", strings.ToLower("RawLogs")), ingest.JSON)
-	managedstreamingingest, _ := ingest.NewManaged(kustoclient, "testDB", "RawLogs")
-
-	adxMetricsProducer := &adxMetricsProducer{
-=======
 func TestClose(t *testing.T) {
 	logger := zaptest.NewLogger(t)
 	kustoclient := kusto.NewMockClient()
@@ -87,43 +75,13 @@
 	managedstreamingingest, _ := ingest.NewManaged(kustoclient, "testDB", "RawMetrics")
 
 	adxMetricsProducer := &adxDataProducer{
->>>>>>> ab5d5b86
 		client:        kustoclient,
 		managedingest: managedstreamingingest,
 		ingestoptions: ingestoptions,
 		logger:        logger,
 	}
-<<<<<<< HEAD
-	assert.NotNil(t, adxMetricsProducer)
-	err := adxMetricsProducer.logsDataPusher(context.Background(), createLogsData())
-	assert.NotNil(t, err)
-}
-
-func createLogsData() plog.Logs {
-	spanId := [8]byte{0, 0, 0, 0, 0, 0, 0, 50}
-	traceId := [16]byte{0, 0, 0, 0, 0, 0, 0, 0, 0, 0, 0, 0, 0, 0, 0, 100}
-	tsUnix := time.Unix(time.Now().Unix(), time.Now().UnixNano())
-
-	logs := plog.NewLogs()
-	rm := logs.ResourceLogs().AppendEmpty()
-	rm.Resource().Attributes().InsertString("k0", "v0")
-	ism := rm.ScopeLogs().AppendEmpty()
-	ism.Scope().SetName("scopename")
-	ism.Scope().SetVersion("1.0")
-	log := ism.LogRecords().AppendEmpty()
-	log.Body().SetStringVal("mylogsample")
-	log.Attributes().InsertString("test", "value")
-	log.SetTimestamp(pcommon.NewTimestampFromTime(tsUnix))
-	log.SetSpanID(pcommon.NewSpanID(spanId))
-	log.SetTraceID(pcommon.NewTraceID(traceId))
-	log.SetSeverityNumber(plog.SeverityNumberDEBUG)
-	log.SetSeverityText("DEBUG")
-	return logs
-
-=======
 	err := adxMetricsProducer.Close(context.Background())
 	assert.Nil(t, err)
->>>>>>> ab5d5b86
 }
 
 func createMetricsData(numberOfDataPoints int) pmetric.Metrics {
