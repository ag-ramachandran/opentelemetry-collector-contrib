--- conflicted
+++ resolved
@@ -95,23 +95,14 @@
 	ingestoptions[1] = ingest.IngestionMappingRef(fmt.Sprintf("%s_mapping", strings.ToLower("RawLogs")), ingest.JSON)
 	managedstreamingingest, _ := ingest.NewManaged(kustoclient, "testDB", "RawLogs")
 
-<<<<<<< HEAD
-	adxMetricsProducer := &adxDataProducer{
-=======
-	adxdataproducer := &adxDataProducer{
->>>>>>> 75433c50
-		client:        kustoclient,
-		managedingest: managedstreamingingest,
-		ingestoptions: ingestoptions,
-		logger:        logger,
-	}
-<<<<<<< HEAD
-	assert.NotNil(t, adxMetricsProducer)
-	err := adxMetricsProducer.logsDataPusher(context.Background(), createLogsData())
-=======
+	adxdataproducer := &adxDataProducer{
+		client:        kustoclient,
+		managedingest: managedstreamingingest,
+		ingestoptions: ingestoptions,
+		logger:        logger,
+	}
 	assert.NotNil(t, adxdataproducer)
 	err := adxdataproducer.logsDataPusher(context.Background(), createLogsData())
->>>>>>> 75433c50
 	assert.NotNil(t, err)
 }
 
@@ -123,23 +114,14 @@
 	ingestoptions[1] = ingest.IngestionMappingRef(fmt.Sprintf("%s_mapping", strings.ToLower("RawLogs")), ingest.JSON)
 	managedstreamingingest, _ := ingest.NewManaged(kustoclient, "testDB", "RawLogs")
 
-<<<<<<< HEAD
-	adxMetricsProducer := &adxDataProducer{
-=======
-	adxdataproducer := &adxDataProducer{
->>>>>>> 75433c50
-		client:        kustoclient,
-		managedingest: managedstreamingingest,
-		ingestoptions: ingestoptions,
-		logger:        logger,
-	}
-<<<<<<< HEAD
-	assert.NotNil(t, adxMetricsProducer)
-	err := adxMetricsProducer.tracesDataPusher(context.Background(), createTracesData())
-=======
+	adxdataproducer := &adxDataProducer{
+		client:        kustoclient,
+		managedingest: managedstreamingingest,
+		ingestoptions: ingestoptions,
+		logger:        logger,
+	}
 	assert.NotNil(t, adxdataproducer)
 	err := adxdataproducer.tracesDataPusher(context.Background(), createTracesData())
->>>>>>> 75433c50
 	assert.NotNil(t, err)
 }
 
